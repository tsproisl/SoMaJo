--- conflicted
+++ resolved
@@ -2,12 +2,9 @@
 
 ## next version ##
 
-<<<<<<< HEAD
 - XML declarations are recognized as single tokens.
-=======
 - Additional “nasty” characters (zero-width joiners and non-joiners,
   left-to-right and right-to-left marks) are removed from the input.
->>>>>>> 64e79bae
 
 ## Version 1.5.0, 2017-10-23 ##
 
